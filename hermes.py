"""This module contains the HERMES data reduction class.
"""

#Example setup analysis for all channels:
#import hermes
#hermes.go_all('/Users/mireland/data/hermes/140310/data/', '/Users/mireland/tel/hermes/140310/', '/Users/mireland/python/pyhermes/cal/')

#Example setup analysis for a full night: blue        
#hm = hermes.HERMES('/Users/mireland/data/hermes/140310/data/ccd_1/', '/Users/mireland/tel/hermes/140310/ccd_1/', '/Users/mireland/python/pyhermes/cal/ccd_1/')

#Example setup analysis for a full night: green.
#hm = hermes.HERMES('/Users/mireland/data/hermes/140310/data/ccd_2/', '/Users/mireland/tel/hermes/140310/ccd_2/', '/Users/mireland/python/pyhermes/cal/ccd_2/')

#Example setup analysis for a full night: red.
#hm = hermes.HERMES('/Users/mireland/data/hermes/140310/data/ccd_3/', '/Users/mireland/tel/hermes/140310/ccd_3/', '/Users/mireland/python/pyhermes/cal/ccd_3/')

#Example setup analysis for a full night: ir.
#hm = hermes.HERMES('/Users/mireland/data/hermes/140310/data/ccd_4/', '/Users/mireland/tel/hermes/140310/ccd_4/', '/Users/mireland/python/pyhermes/cal/ccd_4/')

#Then go!
#hm.go()

from __future__ import print_function, division
try: 
    import pyfits
except:
    import astropy.io.fits as pyfits
try:
    from PyAstronomy import pyasl
    barycorr = True
except:
    print("WARNING: PyAstronomy is required for barycentric corrections, or combining multiple epochs.")
    barycorr = False
import numpy as np
import matplotlib.pyplot as plt
import scipy.ndimage as nd
import matplotlib.cm as cm
import time
import glob
import os
import threading
from multiprocessing import Process
import pdb
import sys
    
class HERMES():
    """The HERMES Class. It must always be initiated with
    a data, reduction and calibration directory. 
    
    Parameters
    ----------
    ddir: string
        Raw data directory
        
    rdir: string
        Reduction directory
        
    cdir: string
        
    gdir: string (optional)
        GALAH collaboration standard output directory. If not given, the rdir is used.
    """
    def __init__(self, ddir, rdir, cdir, gdir=''):
        self.ddir = ddir
        self.rdir = rdir
        self.cdir = cdir
        if gdir=='':
            self.gdir = rdir
        else:
            self.gdir = gdir
        #Each release should increment this number.
        self.release = 0.1
        #A dictionary of central wavelengths (can be changed)
        #This comes from the SPECTID
        self.fixed_wave0 = {'BL':4700.0,'GN':5630.0,'RD':6460.0,'RR':7570.0}
        self.ccd_nums = {'BL':'1','GN':'2','RD':'3','RR':'4'}
        self.fixed_R = 200000
        self.fixed_nwave = 9000
        
    def basic_process(self, infile):
        """Read in the file, correct the over-scan region (and do anything else
        that can be done prior to bias subtraction (e.g. removal of obscure
        readout artifacts/pattern noise could go here as an option)
        
        Parameters
        ----------
        infile:    The input filename (no directory)
    
        Returns
        -------
        d: (ny,nx) array
        """
        d=pyfits.getdata(self.ddir + infile)
        header=pyfits.getheader(self.ddir + infile)
        overscan_mns = np.mean(d[:,header['WINDOXE1']:],axis=1)
        d = d[:,:header['WINDOXE1']]
        for i in range(d.shape[0]):
            d[i,:] -= overscan_mns[i]
        return d
        
    def find_badpix(self, infiles, var_threshold=10.0, med_threshold=10.0):
        """Find the bad pixels from a set of dark files. All we care about are pixels
        that vary a lot or are very hot. We will give pixels the benefit of the doubt if they are 
        only bright once (e.g. cosmic ray during readout...)
        
        Parameters
        ----------
        infiles: An array of input filenames
        
        var_threshold: float (optional)
            A pixel has to have a variance more than var_threshold times the median to be
            considered bad (NB the frame with largest flux is removed in this calculation,
            in case of cosmic rays)
        med_threshold: float (optional)
            A pixel has to have a value more than med_threshold above the median to be
            considered bad. This should be particularly relevant for finding hot pixels
            in darks.
        
        Returns
        -------
        badpix: float array
            The 2D image which is 0 for good pixels and 1 for bad pixels.
        """
        header = pyfits.getheader(self.ddir + infiles[0])
        nx = header['WINDOXE1']
        ny = header['NAXIS2']
        nf = len(infiles)
        if nf < 4:
            print("ERROR: At least 4 files needed to find bad pixels")
            raise UserWarning
        cube = np.zeros((nf,ny,nx),dtype=np.uint8)
        for i in range(nf):
            cube[i,:,:] = self.basic_process(infiles[i])
        medim = np.median(cube, axis=0)
        varcube = np.zeros((ny,nx))
        for i in range(nf):
            cube[i,:,:] -= medim
            varcube += cube[i,:,:]**2
        maxcube = np.amax(cube,axis=0)
        varcube -= maxcube**2
        varcube /= (nf-2)
        medvar = np.median(varcube)
        medval = np.median(medim)
        medsig = np.sqrt(medvar)
        print("Median pixel standard deviation: " + str(medsig))
        ww = np.where( (varcube > var_threshold*medvar) * (medim > med_threshold*medsig + medval) )
        print(str(len(ww[0])) + " bad pixels identified.")
        badpix = np.zeros((ny,nx),dtype=np.uint8)
        badpix[ww]=1
        for i in range(nf):
            header['HISTORY'] = 'Input: ' + infiles[i]
        hl = pyfits.HDUList()
        hl.append(pyfits.ImageHDU(badpix,header))
        hl.writeto(self.rdir+'badpix.fits',clobber=True)
        return badpix
        
    def median_combine(self, infiles, outfile):
        """Median combine a set of files. Most useful for creating a master bias. 
        
        Parameters
        ----------
        infiles: string array
            Input files
            
        outfile: string
            The output file (goes in the reduction directory rdir)
        
        Returns
        -------
        image: float array
            The median combined image.
        """
        header = pyfits.getheader(self.ddir + infiles[0])
        nx = header['WINDOXE1']
        ny = header['NAXIS2']
        nf = len(infiles)
        cube = np.zeros((nf,ny,nx))
        for i in range(nf):
            cube[i,:,:] = self.basic_process(infiles[i])
        medcube = np.median(cube, axis=0)
        for i in range(nf):
            header['HISTORY'] = 'Input: ' + infiles[i]
        hl = pyfits.HDUList()
        hl.append(pyfits.ImageHDU(medcube.astype('f4'),header))
        hl.writeto(self.rdir+outfile,clobber=True)
        return medcube
        
    def clobber_cosmic(self, image, threshold=3.0):
        """Remove cosmic rays and reset the pixel values to something sensible.
        As a general rule, cosmic rays should be flagged rather than clobbered,
        but this routine is here as a placeholder."""
        smoothim = nd.filters.median_filter(image,size=5)
        ww = np.where(image > smoothim*threshold)
        image[ww] = smoothim[ww]
        return image
                
    def make_cube_and_bad(self,infiles, badpix=[], threshold=6.0, mad_smooth=64):
        """Based on at least 2 input files, find outlying bright pixels and flag them
        as bad.
        
        Parameters
        ----------
        
        infiles: string array
            The array of input files to be cubed and have their bad pixels flagged.
        
        mad_smooth: int, optional
            The distance in the x-direction that the median absolute deviation (MAD)
            is smoothed over in order to determine image statistics
        
        threshold: float, optional
            The threshold in units of standard deviation to identify bad pixels.
        
        Notes
        -----
        This routine has 1/3 its time up to the reference_im and 1/3 the time
        in the loop beyond, on several lines. So tricky to optimise.
        """
        if len(infiles) < 2:
            print("Error: make_cube_and_bad needs at least 2 input files")
            raise UserWarning
        if len(badpix)==0:
            badpix = pyfits.getdata(self.cdir + 'badpix.fits')
        header = pyfits.getheader(self.ddir + infiles[0])
        szy = header['NAXIS2']
        szx = header['WINDOXE1']
        if (szx % mad_smooth != 0):
            print("ERROR: x axis length must be divisible by mad_smooth")
            raise UserWarning
        cube = np.empty((len(infiles),szy,szx))
        normalised_cube = np.empty((len(infiles),szy,szx))
        bad = np.empty((len(infiles),szy,szx), dtype=np.uint8)
        for i,infile in enumerate(infiles):
            im = self.basic_process(infile)
            cube[i,:,:]=im
            normalised_cube[i,:,:]= im/np.median(im)
            bad[i,:,:] = badpix
        # Create a mean image that ignores the maximum pixel values over all images (i.e. cosmic rays)
        reference_im = (np.sum(normalised_cube,axis=0) - np.max(normalised_cube,axis=0))/(len(infiles) - 1.0)
        szy = cube.shape[1]
        # Look for bad pixels (hot or cosmic rays) by empirically finding pixels that deviate
        # unusually from the minimum image.
        for i in range(len(infiles)):
            diff = normalised_cube[i,:,:] - reference_im
            #Entire rows can't be used for a row_deviation, as tramlines curve. But
            #a pretty large section can be used. Unfortunately, a straight median filter
            #on a large section is slow...
            row_deviation = np.abs(diff).reshape( (szy,szx//mad_smooth, mad_smooth) )
            row_deviation = np.repeat(np.median(row_deviation, axis=2),mad_smooth).reshape( (szy,szx) )
            tic = time.time()
#Slow line... even with only 21 pixels.
#            row_deviation = nd.filters.median_filter(np.abs(diff),size=[1,21])
            ww = np.where(diff > 1.4826*threshold*row_deviation)
            bad[i,ww[0],ww[1]] = 1
#Another slow alternative...
#             row_deviation = np.median(np.abs(diff),axis=1)
#             for j in range(szy):
#                 ww = np.where(diff[j,:] > 1.4826*threshold*row_deviation[j])[0]
#                 if len(ww)>0:
#                     bad[i,j,ww]=1
#                     #for w in ww:
                        
        return cube,bad
        
    def make_psf(self,npix=15, oversamp=3, fibre_radius=2.5, optics_psf_fwhm=1.0):
        """Make a 1-dimensional collapsed PSF provile based on the physics of image 
        formation. This does not include effects of variable magnification across the chip...
        (i.e. it applies to a Littrow image).  
        
        Parameters
        ----------
        npix: int, optional
            The number of pixels to create the PSF profile. Must be odd.
        
        oversamp: int, optional
            The oversampling factor for the PSF. In order for interpolation to work
            reasonably well, 3 is a default.
            
        fibre_radius: float, optional
            The radius of the fiber in pixels. 
            
        optics_psf_fwhm: float, optional
            The FWHM of a Gaussian approximation to the optical aberration function.
        
        Returns
        -------
        A point-spread function normalised to the maximum value.
        
        Notes
        -----
        This is far from complete: the PSF is variable etc, but it is a good
        approximation
        """
        x = ( np.arange(npix*oversamp) - npix*oversamp//2 )/float(oversamp)
        psf = np.sqrt( np.maximum( fibre_radius**2 - x**2 ,0) )
        g = np.exp(-x**2/2/(optics_psf_fwhm/2.35482)**2 )
        psf = np.convolve(psf,g, mode='same')
        psf = np.convolve(psf,np.ones(oversamp), mode='same')
        return psf/np.max(psf)
        
    def extract(self,infiles,cube=[],flux_on_ron_var=10.0,fix_badpix=True,badpix=[]):
        """Extract spectra from an image or a cube. Note that we do *not* apply a fibre flat
        at this point, because that can only done after (optional) cross-talk and scattered-light
        correction.
        
        Parameters
        ----------
        infiles: string array
            An array of input filenames
            
        cube: float array, optional
            The data, coming from a cleaned version of the input files.
            
        flux_on_ron_var: float, optional
            The target pixel flux divided by the readout noise variance. This determines
            the (fixed) extraction profile - extraction is only optimal for this value
            of signal-to-noise. It should be set to the minimum useable signal level.
            
        fix_badpix: bool, optional
            Does this routine attempt to fix bad pixels?
            
        badpix: float array, optional
            A *cube* of bad pixels (including a flag of where cosmic rays are in
            each frame.
        
        Returns
        -------
        (flux,sigma): (float array, float array)
            The extracted flux, and the standard deviation of the extracted flux.
        """
        if fix_badpix:
            if len(badpix)==0:
                badpix = pyfits.getdata(self.cdir + 'badpix.fits')
        return_im=False
        if len(cube)==0:
            cube = []
            for infile in infiles:
                cube.append(self.basic_process(infile))
            cube = np.array(cube)
            if len(infiles)==1:
                return_im=True
        header = pyfits.getheader(self.ddir + infiles[0])
        ftable = pyfits.getdata(self.ddir + infiles[0],1)    
        if len(cube.shape) == 2:
            return_im=True
            cube = cube[None,:]
        if len(badpix.shape) == 2:
            badpix = badpix[None,:]
        #Now create the extraction subimages.
        oversamp = 3
        nslitlets=40
        nfibres=10
        npix_extract=15
        nx = cube.shape[2]
        psf = self.make_psf(npix=npix_extract, oversamp=oversamp)
        #The following indices have a 0 for the middle index (
        y_ix_oversamp = np.arange(oversamp*npix_extract) - oversamp*npix_extract//2
        y_ix = ( np.arange(npix_extract) - npix_extract//2 )*oversamp
        #The extracted flux
        extracted_flux = np.zeros((cube.shape[0],nfibres*nslitlets,nx))
        extracted_sigma = np.zeros((cube.shape[0],nfibres*nslitlets,nx))
        #Much of this is copied from fit_tramlines - so could be streamlined !!!
        try:
            p_tramline = np.loadtxt(self.rdir + 'tramlines_p' + header['SOURCE'][6] + '.txt')
        except:
            print("No tramline file in reduction directory! Using default from calibration directory")
            p_tramline = np.loadtxt(self.cdir + 'tramlines_p' + header['SOURCE'][6] + '.txt')
        #Make a matrix that maps p_tramline numbers to dy
        tramline_matrix = np.zeros((nfibres,nx,4))
        for i in range(nfibres):
            tramline_matrix[i,:,0] = np.arange(nx)**2
            tramline_matrix[i,:,1] = np.arange(nx)
            tramline_matrix[i,:,2] = np.ones( nx )
        for k in range(nx):
            tramline_matrix[:,k,3] = np.arange(nfibres)+0.5-nfibres//2
        psfim = np.zeros((npix_extract,nx))
        psfim_yix = np.repeat(np.arange(npix_extract)*oversamp + oversamp//2,nx).reshape((npix_extract,nx))
        print("Beginning extraction...")
        for i in range(nslitlets):
            ypix = np.dot(tramline_matrix, p_tramline[i,:])
            ypix_int = np.mean(ypix,axis=1).astype(int)
            ypix_int = np.maximum(ypix_int,npix_extract//2)
            ypix_int = np.minimum(ypix_int,cube.shape[1]-npix_extract//2)
            for j in range(nfibres):
                #This image has an odd number of pixels. Lets extract in units of electrons, not DN.
                subims = cube[:,ypix_int[j] - npix_extract//2:ypix_int[j] + npix_extract//2 + 1,:]*header['RO_GAIN']
                subbad = badpix[:,ypix_int[j] - npix_extract//2:ypix_int[j] + npix_extract//2 + 1,:]
                #Start off with a slow interpolation for simplicity. Now removed...
                #for k in range(nx):
                #    psfim[:,k]  = np.interp(y_ix - (ypix[j,k] - ypix_int[j])*oversamp, y_ix_oversamp, psf)
                #A fast interpolation... A centered PSF will have ypix=ypix_int 
                ypix_diff_oversamp = -(ypix[j,:] - ypix_int[j])*oversamp
                ypix_diff_int = np.floor(ypix_diff_oversamp)
                ypix_diff_rem = ypix_diff_oversamp - ypix_diff_int
                ix0 = (psfim_yix + np.tile(ypix_diff_int,npix_extract).reshape((npix_extract,nx))).astype(int)
                ix1 = ix0+1
                ix0 = np.maximum(ix0,0)
                ix0 = np.minimum(ix0,npix_extract*oversamp-1)
                ix1 = np.maximum(ix1,0)
                ix1 = np.minimum(ix1,npix_extract*oversamp-1)
                frac = np.tile(ypix_diff_rem,npix_extract).reshape((npix_extract,nx))
                psfim = psf[ix0]*(1 - frac) + psf[ix1]*frac
                #Now we turn the PSF into weights
                weights = flux_on_ron_var*psfim/(1 + flux_on_ron_var*psfim) 
                psfim /= np.sum(psfim,axis=0)
                for cube_ix in range( cube.shape[0] ):
                    good_weights = weights*(1-subbad[cube_ix,:,:])
                    #Normalise so that a flux of 1 with the shape of the model PSF will
                    #give an extracted flux of 1. If the sum of the weights is zero (e.g. a bad
                    #column, then this is a zero/zero error. A typical weight is of order unity.
                    #There will be some divide by zeros... which we'll fix later.
                    ww = np.where(np.sum(good_weights,axis=0)==0)[0]
                    with np.errstate(invalid='ignore'):
                        good_weights /= np.sum(good_weights*psfim,axis=0)
                    #Now do the extraction!    
                    extracted_flux[cube_ix,i*nfibres + j,:] = np.sum(good_weights*subims[cube_ix,:,:],axis=0)
                    extracted_sigma[cube_ix,i*nfibres + j,:] = np.sqrt(np.sum(good_weights**2*(subims[cube_ix,:,:] + header['RO_NOISE']**2), axis=0))
                    extracted_sigma[cube_ix,i*nfibres + j,ww]=np.inf
        print("Finished extraction...")
        #!!! TODO: We can check for bad pixels that were missed at this point, e.g.
        #bad columns that weren't very bad and didn't show up pre-extraction. If we really
        #want to have fun with this, smoothing by windowing the Fourier transform of
        #the data may work best.
        if return_im:
            return extracted_flux[0,:,:], extracted_sigma[0,:,:]
        else:
            return extracted_flux, extracted_sigma
    
    def create_fibre_flat(self, infile, smooth_threshold=1e3, smoothit=0, sigma_cut=5.0):
        """Based on a single flat, compute the fiber flat field, corrected for
        individual fibre throughputs. 
        
        NB the ghost images turn up in this also. 
        
        Parameters
        ----------
        infile: string
            The input filename
            
        smooth_threshold:
            If average counts are lower than this, we smooth the fibre flat 
            (no point dividing by noise).
            
        smoothit:
            The width of the smoothing filter.
            
        sigma_cut:
            The cut in standard deviations to look for bad extracted pixels, when compared
            to median-filtered extracted pixels.
        
        Returns
        -------
        fibre_flux: float (nfibres, nx) array
            The fiber flat field.
        """
        fibre_flux, fibre_sigma = self.extract([infile])
        if np.median(fibre_flux) < smooth_threshold:
            smoothit = 25
        #First, reject outliers in individual rows rather agressively
        #(remember the spectra are smooth)
        fibre_sigma = nd.filters.median_filter(fibre_sigma, size=(1,25))
        fibre_flux_medfilt = nd.filters.median_filter(fibre_flux, size=(1,25))
        ww = np.where(np.abs(fibre_flux - fibre_flux_medfilt) > sigma_cut*fibre_sigma)
        fibre_flux[ww] = fibre_flux_medfilt[ww]
        if smoothit>0:
            fibre_flux = np.convolve(fibre_flux,np.ones(smoothit)/smoothit,mode='same')
        #Find dead fibres.
        fib_table = pyfits.getdata(self.ddir + infile,1)
        #Check for an obscure bug, where the extension orders are changed...
        if len(fib_table)==1:
            fib_table = pyfits.getdata(self.ddir + infile,2)
        off_sky = np.where( (fib_table['TYPE'] != 'S') * (fib_table['TYPE'] != 'P'))[0]
        on_sky  = np.where( 1 - (fib_table['TYPE'] != 'S') * (fib_table['TYPE'] != 'P'))[0]
        med_fluxes = np.median(fibre_flux,axis=1)
        wbad = np.where(med_fluxes[on_sky] < 0.1*np.median(med_fluxes[on_sky]))[0]
        if len(wbad)>0:
            print("Bad fibres (<10% of median flux): " + str(wbad))
        #!!! Unsure what to do with this. At the moment the data will just look bad
        #and will be cut due to S/N later.

        #We always return a *normalised* fiber flux, so that we're at least close to
        #the raw data.
        return fibre_flux/np.median(fibre_flux[on_sky,:])
        
    def sky_subtract(self, infiles, extracted_flux,extracted_sigma, wavelengths, sigma_cut=5.0, fibre_flat=[]):
        """Subtract the sky from each extracted spectrum. This should be done after 
        cross-talk and scattered light removal, but is in itself a crude way to 
        remove scattered light. Note that all files input are assumed to have
        the same wavelength scale and fiber table.
        
        The fibre flat correction is also done at this time.
        
        Notes
        -----
        There appears to be real structure in the flat at the 0.5% level... but
        this has to be confirmed with multiple epoch tests. It is a little suspicious
        as the structure is more or less white.
        
        TODO: !!!
        1) Uncertainties in sky, based on input sigma and interpolating past the chip edge.
        2) Uncertainties in data, based on sky subtraction.
        3) bad pixels! """
        #Find the list of sky and object fibres.
        fib_table = pyfits.getdata(self.ddir + infiles[0],1)
        #Check for an obscure bug, where the extension orders are changed...
        if len(fib_table)==1:
            fib_table = pyfits.getdata(self.ddir + infiles[0],2)
        sky = np.where(fib_table['TYPE']=='S')[0]
        ns = len(sky)
        #Apply fibre flat.
        if len(fibre_flat)>0:
            sky_fibre_variance = 1.0/np.median(fibre_flat[sky,:],axis=1)**2
            for cube_ix in range(len(infiles)):
                    extracted_flux[cube_ix,:,:] /= fibre_flat
                    extracted_sigma[cube_ix,:,:] /= fibre_flat
        else:
            sky_fibre_variance = np.ones(ns)
        #Go through sky fibres one at a time and reconstruct their spectra from the other
        #sky fibres.
        nx = wavelengths.shape[1]
        nf = len(infiles)
        sky_flux = extracted_flux[:,sky,:]
        sky_sigma = extracted_sigma[:,sky,:]
        bad_skies = []
        #j is an index that runs from 0 to the number of sky fibers.
        #s is the actual fits file index of the fiber.
        for j,s in enumerate(sky):
            ww = sky[np.where(sky != s)[0]]
            sky_spectra_interp = np.zeros((nf,ns-1,nx))
            sky_sigma_interp = np.zeros((nf,ns-1,nx))
            for k, sky_other in enumerate(ww):
                #Another manual interpolation... Find the index corresponding to the 
                #wavelength of our target sky fiber. e.g. if pixel 10 for s correponds
                #to pixel 11 for sky_other, we want ix=11
                ix = np.interp(wavelengths[s,:], wavelengths[sky_other,:],np.arange(nx))
                #Divide this into integer and fractional parts.
                ix_int = np.floor(ix).astype(int)
                #!!! This currently has edge effects !!!
                ix_int = np.maximum(ix_int,0)
                ix_int = np.minimum(ix_int,nx-2)
                ix_frac = ix - ix_int
                for i in range(nf):
                    sky_spectra_interp[i,k,:] = extracted_flux[i,sky_other,ix_int]*(1-ix_frac) + extracted_flux[i,sky_other,ix_int+1]*ix_frac
                    sky_sigma_interp[i,k,:] = extracted_sigma[i,sky_other,ix_int]*(1-ix_frac) + extracted_sigma[i,sky_other,ix_int+1]*ix_frac
            sky_spectra_recon = np.median(sky_spectra_interp, axis=1)
            sky_sigma_recon = np.median(sky_sigma_interp, axis=1)
            #Now find outliers and correct them. It is important that the sky_sigma is also a robust statistic.
            #... for this to work for nan values... and gradients (up to a factor of 2 for scattered light) to be fine.
            #ww = np.where(np.abs(extracted_flux[:,s,:] - sky_spectra_recon) > sigma_cut*sky_sigma_recon)
            #The debugger lines below show that there is still some work to do !!!
            for i in range(nf):
                scaling_factor = np.median(extracted_flux[i,s,:]/sky_spectra_recon[i,:])
                if np.abs(np.log(scaling_factor)) > np.log(2):
                    print("Unusual sky fiber! Scaling factor required: " + str(scaling_factor))
                    bad_skies.append(j)
#For testing                    import pdb; pdb.set_trace()
                ww = np.where(np.logical_not(np.abs(extracted_flux[i,s,:] - scaling_factor*sky_spectra_recon[i,:]) < scaling_factor*sigma_cut*sky_sigma_recon[i,:]))[0]
                #Look for invalid values... 
                if len(ww) > 400:
                    print("Crazy number of bad pixels in reconstructing sky!")
                    bad_skies.append(j)
#For testing                    import pdb; pdb.set_trace()
                sky_flux[i,j,ww] = sky_spectra_recon[i,ww]*scaling_factor
                sky_sigma[i,j,ww] = sky_sigma_recon[i,ww]*scaling_factor
        #If we've flagged a bad sky fiber, remove it now.
        good_skies = np.arange(ns)
        for abad in bad_skies:
            good_skies = good_skies[np.where(good_skies != abad)[0]]
        sky = sky[good_skies]
        sky_flux = sky_flux[:,good_skies,:]
        sky_sigma = sky_sigma[:,good_skies,:]
        sky_fibre_variance = sky_fibre_variance[good_skies]
        ns = len(sky)
        #Now do the same for the extracted object fibers... except in this case we use a weighted average.
        #Include sky fibers as "objects" as a sanity check.
        objects = np.where(np.logical_or(fib_table['TYPE']=='P',fib_table['TYPE']=='S'))[0]
        for o in objects:
            #Find the dx and dy values for the positioner.
            dx_pos = fib_table['X'][sky] - fib_table['X'][o]
            dy_pos = fib_table['Y'][sky] - fib_table['Y'][o]
            #Create the quadratic programming problem.
            #http://en.wikipedia.org/wiki/Quadratic_programming
            #Start with equality constraints...
            E = np.array([dx_pos,dy_pos,np.ones(ns)])
            c_d = np.zeros( ns+3 )
            c_d[-1] = 1.0
            the_matrix = np.zeros( (ns+3, ns+3) )
            ix = np.arange(ns)
            #Weight by inverse fiber throughput squared - appropriate for
            #readout-noise limited sky data, typical of HERMES.
            the_matrix[ix,ix] = sky_fibre_variance
            the_matrix[ns:,0:ns] = E
            the_matrix[0:ns,ns:] = np.transpose(E)
            x_lambda = np.linalg.solve(the_matrix, c_d)
            weights = x_lambda[0:ns]
            old_flux = extracted_flux.copy()
            #Lets save the weighted average sky separately... great for
            #bug-shooting.
            sky_to_subtract = np.zeros( (nf,nx) )
            for k,s in enumerate(sky):
                #Interpolate the wavelength scale for each fiber, subtracting off the interpolated
                #sky fiber flux multiplied by our pre-computed weights.
                #!!! This currently has edge effects !!! 
                #!!! And is copied from above... should be its own routine once uncertainties are sorted !!!
                ix = np.interp(wavelengths[o,:], wavelengths[s,:],np.arange(nx))
                ix_int = np.floor(ix).astype(int)
                ix_int = np.maximum(ix_int,0)
                ix_int = np.minimum(ix_int,nx-2)
                ix_frac = ix - ix_int
                for i in range(nf):
                    sky_to_subtract[i,:] += weights[k]*(sky_flux[i,k,ix_int]*(1-ix_frac) + sky_flux[i,k,ix_int+1]*ix_frac )
            #Now subtract the sky!
            extracted_flux[:,o,:] -= sky_to_subtract
        return extracted_flux, extracted_sigma
    
    def save_extracted(self, infiles, extracted_flux,extracted_sigma, wavelengths):
        """Save extracted spectra from a set of input files to individual
        files, labelled similarly to 2dFDR
        
        NOT IMPLEMENTED YET (is this a separate "manual save" routine?) """
        raise UserWarning
        
    def combine_multi_epoch_spectra(self,coord_limit=-1,search_galahic=False, fractional_snr_limit=0.3):
        """An out a flux-weighted epoch for the observation is placed in the header.
        
        Parameters
        ----------
        coord_limit: float
            Difference in coordinates (arcsec) for two objects to be considered the same.
            NOT IMPLELENTED
        search_galahic: boolearn
            Do we search non-galahic stars to see if they are galahic stars with a different
            label?
        fractional_snr_limit: float
            What fraction of the peak SNR does a new epoch need in order to be combined.
        """
        return []
    
    def make_comb_filename(self, outfile):
        """Create filename by inserting "comb" in-between the name of
        the file and ".fits
        """
        spos = outfile.find('.fits')
        if spos < 0:
            print("Weird file name... no fits extension")
            raise UserWarning
        return outfile[:spos] + 'comb' + outfile[spos:]
    
    def combine_single_epoch_spectra(self, extracted_flux, extracted_sigma, wavelengths, infiles=[], \
            csvfile='observation_table.csv', is_std=False,cobfile=[]):
        """ If spectra were taken in a single night with a single arc, we can approximate 
        the radial velocity as constant between frames, and combine the spectra in
        pixel space. 
        
        Parameters
        ----------
        extracted_flux: (nfiles,nfibres*nslitlets,nx) array
            Flux extracted for a set of files.
            
        extracted_sigma: (nfiles,nfibres*nslitlets,nx) array
            Standard deviations extracted from a set of files
            
        wavelengths: (nfibres*nslitlets,nx) array
            Common wavelength array.
            
        infiles: string list (optional)
            If given, the combined spectrum is output to a combined fits file that 
            contains the combined flux and the combined single epoch spectra.
            
        csvfile: string
            If given, key parameters are appended to the observations table. 
            NB At this point, no checking is done to see if the software runs multiple times,
            just appending to previous files.
            
        Returns
        -------
        flux_comb, flux_comb_sigma:  ((nfibres*nslitlets,nx) array, (nfibres*nslitlets,nx) array)
            Combined flux and combined standard deviation.
        """
        #The combination is simply a weighted arithmetic mean, as we already
        #have the variance as an input parameter.
        weights = 1/extracted_sigma**2
        ww = np.where(extracted_flux != extracted_flux)
        extracted_flux[ww] = 0.0
        flux_comb = np.sum(weights*extracted_flux,0)/np.sum(weights,0)
        extracted_flux[ww] = np.nan
        flux_comb_sigma = np.sqrt(1.0/np.sum(weights,0))
        cob = pyfits.getheader(self.ddir + cobfile)['RUN']
        #Save the data if necessary.
        if len(infiles)>0:
            headers = []
            for infile in infiles:
                headers.append(pyfits.getheader(self.ddir + infile))
            runs = [aheader['RUN'] for aheader in headers]
            start = np.argmin(runs)
            end = np.argmax(runs)
            header = headers[start]

            #To keep a record of which files went in to this.
            header['RUNLIST'] = str(runs)[1:-1]
            header['NRUNS'] = len(infiles)

            #Start and end
            header['HAEND'] = headers[end]['HAEND']
            header['ZDEND'] = headers[end]['ZDEND']
            header['UTEND'] = headers[end]['UTEND']
            header['STEND'] = headers[end]['STEND']
            header['HASTART'] = headers[start]['HASTART']
            header['ZDSTART'] = headers[start]['ZDSTART']
            header['UTSTART'] = headers[start]['UTSTART']
            header['STSTART'] = headers[start]['STSTART']

            #Means. If more accuracy than this is needed, then individual
            #(i.e. non-combined) files should be used!
            header['EPOCH'] = np.mean([aheader['EPOCH'] for aheader in headers])
            header['UTMJD'] = np.mean([aheader['UTMJD'] for aheader in headers])
            
            #For GALAH, we need to create a special directory. #Ly changed to accomodate non-standard cfg files
            cfg = header['CFG_FILE']
            if 'gf' in cfg:
                ix0 = header['CFG_FILE'].find('_')
                ix1 = header['CFG_FILE'].rfind('_')
                field_directory = header['CFG_FILE'][ix0+1:ix1]
            else:
                field_directory = cfg.replace('.sds','')
            if not os.path.exists(self.gdir + field_directory):
                os.makedirs(self.gdir + field_directory)
            
            #The header and fiber table of the first input file is retained, with
            #key parameters averaged from each header 
            #The first fits image (zeroth extension) is the combined flux.
            #The first fits extension is the fiber table
            #The second fits extension is the uncertainty in the combined flux.
            #The third fits extension is the wavelength scale.
            hl = pyfits.HDUList()
            hl.append(pyfits.ImageHDU(flux_comb.astype('f4'),header))
            fib_table = pyfits.getdata(self.ddir + infiles[start],1)
            #Check for an obscure bug, where the extension orders are changed...
            if len(fib_table)==1:
                fib_table = pyfits.getdata(self.ddir + infiles[start],2)
                hl.append(pyfits.open(self.ddir + infiles[start])[2])
            else:
                hl.append(pyfits.open(self.ddir + infiles[start])[1])
            hl.append(pyfits.ImageHDU(flux_comb_sigma.astype('f4')))

            #!!! TODO: Add bcorr to the per-field fits files, and header keywords to 
            #see if barycorr has been applied.      
            if barycorr:
                logwave_flux_hdu, logwave_sigma_hdu, linwave_flux, linwave_sigma, wave_new, bcorr = \
                    self.create_barycentric_spectra(header, fib_table, flux_comb, flux_comb_sigma, wavelengths)
                hl.append(pyfits.ImageHDU(wave_new))          
                #Add the extra log-wavelength extensions that Mike seems to like so much. 
                hl.append(logwave_flux_hdu)
                hl.append(logwave_sigma_hdu)
                header['BCORR']='True'
            else:
                hl.append(pyfits.ImageHDU(wavelengths))
                header['BCORR']='False'
                
            #Lets always name the file by the first file in the set.
            outfile = self.make_comb_filename(infiles[start]) 
            hl.writeto(self.rdir + outfile,clobber=True)
            objects = np.where(fib_table['TYPE']=='P')[0]
            #See if we need to write a csv file header line...
            if not os.path.isfile(self.rdir + csvfile):
                f_csvfile = open(self.rdir + csvfile, 'a')
                f_csvfile.write('obsdate, run_start, run_end, fib_num, galahic_num, idname, snr, software,file, rdate\n')
                f_csvfile.close()
            f_csvfile = open(self.rdir + csvfile, 'a') 
            data_date = header['UTDATE'][2:4] + header['UTDATE'][5:7] + header['UTDATE'][8:10]
            now = time.gmtime()
            analysis_date = '{0:02d}{1:02d}{2:02d}'.format(now.tm_year-2000, now.tm_mon, now.tm_mday)
            if is_std:
                o = np.where(fib_table['PIVOT'] == (header['STD_FIB']))[0][0]
                medsnrs = np.median(flux_comb/flux_comb_sigma, axis=1)
                if np.argmax(medsnrs) != o:
                    print("Something dodgy with this standard fiber: " +header['STD_NAME']+"! Please check manually here...")
                    pdb.set_trace()
				#File name = standardstarname_ccd.fits
				#WG4 to rename/work around to suit their codes
                filename = "{0}_{1}.fits".format(header['STD_NAME'].replace(' ',''),self.ccd_nums[header['SPECTID']])
                flux_hdu = pyfits.ImageHDU(linwave_flux.data[o,:].astype('f4'),header)
                sig_hdu  = pyfits.ImageHDU(linwave_sigma.data[o,:].astype('f4'))
                #Add in header stuff from fiber table              
                flux_hdu.header['RA'] = header['MEANRA']
                flux_hdu.header['DEC'] = header['MEANDEC']
                flux_hdu.header['V_BARY'] = bcorr[o]
                flux_hdu.header['FIBRE'] = o + 1
                for key in ("CRVAL1", "CDELT1", "CRPIX1", "CTYPE1", "CUNIT1"):
                    flux_hdu.header[key] = linwave_flux.header[key]
                    sig_hdu.header[key] = linwave_sigma.header[key]
                hl = pyfits.HDUList()
                hl.append(flux_hdu)
                hl.append(sig_hdu)
                hl.writeto(self.gdir + field_directory +'/' + filename, clobber=True)
                f_csvfile.write('{0:s},{1:d},{2:d},{3:d},{4:d},{5:s},{6:6.1f},{7:5.2f},{8:s},{9:s}\n'.format(
                    data_date,runs[start], runs[end], o+1, -1, header['STD_NAME'].replace(' ',''),
                    np.median(flux_comb[o,:]/flux_comb_sigma[o,:]), self.release,outfile,analysis_date))
            else:
              for o in objects:
                strpos = fib_table[o]['NAME'].find('galahic_')
                if strpos >= 0:
                    try:
                        galahic = int(fib_table[o]['NAME'][strpos+8:])
                    except:
<<<<<<< HEAD
                        galahic= -1
=======
                        galahic=-1         
>>>>>>> 498ef176
                else:
                    galahic=-1
                #date, minimum file number, maximum file number, fiber number, 
                #input catalog number, input catalog name, signal-to-noise,
                #software release version, output file, analysis date
                #NB: The detector isn't here... a separate program has to take all these files
                #and add those details.     
                f_csvfile.write('{0:s},{1:d},{2:d},{3:d},{4:d},{5:s},{6:6.1f},{7:5.2f},{8:s},{9:s}\n'.format(
                    data_date,runs[start], runs[end], o+1, galahic, fib_table[o]['NAME'],
                    np.median(flux_comb[o,:]/flux_comb_sigma[o,:]), self.release,outfile,analysis_date)) 
                if (galahic==-1):
                    galahic = 'FIB' + str(o+1)
                filename = "{0}_{1}_{2}.fits".format(int(float(data_date)*10000+float(cob)),galahic,self.ccd_nums[header['SPECTID']])
                flux_hdu = pyfits.ImageHDU(linwave_flux.data[o,:].astype('f4'),header)
                sig_hdu  = pyfits.ImageHDU(linwave_sigma.data[o,:].astype('f4'))
                #Add in header stuff from fiber table.
                flux_hdu.header['OBJ_NAME'] = fib_table[o]['NAME']
                flux_hdu.header['RA'] = np.degrees(fib_table[o]['RA'])
                flux_hdu.header['DEC'] = np.degrees(fib_table[o]['DEC'])
                flux_hdu.header['V_BARY'] = bcorr[o]
                flux_hdu.header['FIBRE'] = o + 1 #!!! Starting at 1 for 2dFDR convention...
                flux_hdu.header['PIVOT'] = fib_table[o]['PIVOT']
                for key in ("CRVAL1", "CDELT1", "CRPIX1", "CTYPE1", "CUNIT1"):
                    flux_hdu.header[key] = linwave_flux.header[key]
                    sig_hdu.header[key] = linwave_sigma.header[key]
                hl = pyfits.HDUList()
                hl.append(flux_hdu)
                hl.append(sig_hdu)
                hl.writeto(self.gdir + field_directory +'/' + filename, clobber=True)
            f_csvfile.close()
                        
        return flux_comb, flux_comb_sigma
            
    def create_barycentric_spectra(self, header, fib_table, flux, flux_sigma, wavelengths,is_std=False):
        """Interpolate flux onto a wavelength grid spaced regularly in log(wavelength),
        after shifting to the solar system barycenter"""
        if not barycorr:
            print("ERROR: Need PyAstronomy for create_barycentric_spectra()")
            raise UserWarning
        #The bcorr is the barycentric correction in km/s, with a sign convenction
        #with positive meaning moving towards the star. This means that we have to red-shift
        #the interpolated spectra, meaning that the new wavelength scale has to be shifted
        #to the blue.
        if is_std:
            hcorr, bcorr = pyasl.baryCorr(header['UTMJD'] + 2400000.5, header['MEANRA'], header['MEANDEC'], deq=2000.0)
        else:
            hcorr, bcorr = pyasl.baryCorr(header['UTMJD'] + 2400000.5, np.degrees(fib_table['RA']),np.degrees(fib_table['DEC']), deq=2000.0)
        nfib = wavelengths.shape[0]
        new_flux = np.zeros( (nfib,self.fixed_nwave) )
        new_flux_sigma = np.zeros( (nfib,self.fixed_nwave) )
        new_lin_flux = np.zeros( (nfib,self.fixed_nwave) )
        new_lin_flux_sigma = np.zeros( (nfib,self.fixed_nwave) )
        new_wave = self.fixed_wave0[header['SPECTID']]*np.exp(np.arange(self.fixed_nwave)/float(self.fixed_R))
        new_lin_wave = self.fixed_wave0[header['SPECTID']]*(1 + np.arange(self.fixed_nwave)/float(self.fixed_R))
        dnew_wave = new_wave[1:]-new_wave[:-1]
        dnew_wave = np.append(dnew_wave, dnew_wave[-1])
        dnew_lin_wave = new_lin_wave[1]-new_lin_wave[0]
        new_wavelengths = wavelengths.copy()
        for i in range(nfib):
            new_wavelengths[i,:] = wavelengths[i,:]*(1 + bcorr[i]/2.9979e5)
            dwave = new_wavelengths[i,1:]-new_wavelengths[i,:-1]
            dwave = np.append(dwave, dwave[-1])
            dwave_lin = np.interp(new_lin_wave, new_wavelengths[i,:], dwave)
            dwave     = np.interp(new_wave, new_wavelengths[i,:], dwave)
            new_flux[i,:] = np.interp(new_wave, new_wavelengths[i,:], flux[i,:], left=np.nan, right=np.nan)
            new_lin_flux[i,:] = np.interp(new_lin_wave, new_wavelengths[i,:], flux[i,:], left=np.nan, right=np.nan)
            #Preserve the meaning of sigma if many samples are averaged together. 
            new_flux_sigma[i,:] = np.interp(new_wave, new_wavelengths[i,:], flux_sigma[i,:], 
                left=np.nan, right=np.nan) * np.sqrt(dnew_wave/dwave)
            new_lin_flux_sigma[i,:] = np.interp(new_lin_wave, new_wavelengths[i,:], flux_sigma[i,:], 
                left=np.nan, right=np.nan) * np.sqrt(dnew_lin_wave/dwave_lin)
        # The log-wavelength header
        new_hdu = pyfits.ImageHDU(new_flux.astype('f4'))
        sig_hdu = pyfits.ImageHDU(new_flux_sigma.astype('f4'))
        new_hdu.header['CRVAL1']=np.log(self.fixed_wave0[header['SPECTID']])
        new_hdu.header['CDELT1']=1.0/self.fixed_R
        new_hdu.header['CRPIX1']=1.0
        new_hdu.header['CRVAL2']=0.0
        new_hdu.header['CDELT2']=1.0
        new_hdu.header['CRPIX2']=1.0
        new_hdu.header['CTYPE1']='log(Wavelength)'
        new_hdu.header['CUNIT1']='Angstroms'
        new_hdu.header['CTYPE2']='Fibre Number'
        new_hdu.header['CUNIT2'] = ''
        sig_hdu.header = new_hdu.header
        # The linear-wavelength header
        new_lin_hdu = pyfits.ImageHDU(new_lin_flux.astype('f4'))
        lin_sig_hdu = pyfits.ImageHDU(new_lin_flux_sigma.astype('f4'))
        new_lin_hdu.header['CRVAL1']=self.fixed_wave0[header['SPECTID']]
        new_lin_hdu.header['CDELT1']=self.fixed_wave0[header['SPECTID']]/self.fixed_R
        new_lin_hdu.header['CRPIX1']=1.0
        new_lin_hdu.header['CRVAL2']=0.0
        new_lin_hdu.header['CDELT2']=1.0
        new_lin_hdu.header['CRPIX2']=1.0
        new_lin_hdu.header['CTYPE1']='Wavelength'
        new_lin_hdu.header['CUNIT1']='Angstroms'
        new_lin_hdu.header['CTYPE2']='Fibre Number'
        new_lin_hdu.header['CUNIT2'] = ''
        lin_sig_hdu.header = new_lin_hdu.header
        return new_hdu, sig_hdu, new_lin_hdu, lin_sig_hdu, new_wavelengths, bcorr

    def fit_tramlines(self, infile, subtract_bias=False, fix_badpix=False):
        """Make a linear fit to tramlines, based on a simplified PSF model """
        im = self.basic_process(infile)
        header = pyfits.getheader(self.ddir + infile)
        ftable = pyfits.getdata(self.ddir + infile,1)
        if subtract_bias:
            im -= pyfits.getdata(self.rdir + 'bias.fits')
        if fix_badpix:
            medim = nd.filters.median_filter(im,size=5)
            badpix = pyfits.getdata(self.cdir + 'badpix.fits')
            ww = np.where(badpix)
            im[ww] = medim[ww]
        nsamp = 8
        nslitlets=40
        nfibres=10
        #Maximum number of pixels for extraction, including tramline tilt.
        npix_extract = 20
        #Oversampling of the PSF - should be an odd number due to symmetrical 
        #convolutions.
        oversamp = 3
        dely_deriv = 0.01
        flux_min = 10
        nx = im.shape[1]
        psf = self.make_psf(npix=npix_extract, oversamp=oversamp)
        #Manually set the index for the samples to the median filtered image.
        #!!! Hardwired numbers - to be changed for FunnelWeb
        x_ix = 256 + np.arange(nsamp,dtype=int)*512
        y_ix_oversamp = np.arange(oversamp*npix_extract) + 0.5 - (oversamp*npix_extract)/2.0
        y_ix = ( np.arange(npix_extract) + 0.5 - (npix_extract)/2.0 )*oversamp
        #Filtered image
        imf = nd.filters.median_filter(im,size=(1,11))
        imf = imf[:,x_ix]
        psfim_plus  = np.zeros((npix_extract, nsamp))
        psfim_minus = np.zeros((npix_extract, nsamp))
        dy        = np.zeros((nslitlets,nfibres,nsamp))
        weight_dy = np.zeros((nslitlets,nfibres,nsamp))
        #Read in the tramline initial parameters from the calibration directory
        p_tramline = np.loadtxt(self.cdir + 'tramlines_p' + header['SOURCE'][6] + '.txt')
        #Make a matrix that maps p_tramline numbers to dy, i.e. for parameters
        #p_tramline, we get the y positions by np.dot(tramline_matrix,p_tramline)
        tramline_matrix = np.zeros((nfibres*nsamp,4))
        tramline_matrix[:,0] = np.tile(x_ix**2,nfibres) # Parabolic term with x
        tramline_matrix[:,1] = np.tile(x_ix,nfibres)    # Linear term with x
        tramline_matrix[:,2] = np.ones( nfibres*nsamp ) # Offset term
        tramline_matrix[:,3] = np.repeat( (np.arange(nfibres)+0.5-nfibres//2),
                                  nsamp ) # Stretch term.
        #Loop through a few different offsets to get a global shift.
        ypix = np.dot(tramline_matrix,p_tramline.T)
        ypix = ypix.reshape( (nfibres,nsamp,nslitlets) )
        ypix = np.swapaxes(ypix,0,1).flatten().astype(int)
        xpix = np.repeat( range(nsamp), nfibres*nslitlets)
        nshifts = 20
        flux_peak = np.zeros(nshifts)
        for i in range(nshifts):
            flux_peak[i] = np.sum(imf[np.maximum(np.minimum(ypix+i-nshifts//2,nx),0),xpix])
        p_tramline[:,2] += np.argmax(flux_peak) - nshifts//2       
        #Make 4 Newton-Rhapson iterations to find the best fitting tramline parameters
        for count in range(0,3):
         #Go through every slitlet, fiber and sample (nsamp) in the wavelength
         #direction, finding the offsets.
         for i in range(nslitlets):
            for j in range(nfibres):
                center_int = np.int(p_tramline[i,2] + p_tramline[i,3]*(j+0.5-nfibres//2))
                center_int = np.maximum(center_int,npix_extract//2)
                center_int = np.minimum(center_int,nx-npix_extract//2)
                subim = imf[center_int - npix_extract//2:center_int + npix_extract//2,:]
                #Start off with a slow interpolation for simplicity. 
                for k in range(nsamp):
                    offset = p_tramline[i,2] + p_tramline[i,1]*x_ix[k] + p_tramline[i,0]*x_ix[k]**2 + p_tramline[i,3]*(j+0.5-nfibres//2) - center_int
                    psfim_plus[:,k]  = np.interp(y_ix - (offset + dely_deriv)*oversamp, y_ix_oversamp, psf)
                    psfim_minus[:,k] = np.interp(y_ix - (offset - dely_deriv)*oversamp, y_ix_oversamp, psf)
                psfim = 0.5*(psfim_plus + psfim_minus)
                psfim_deriv = ( psfim_plus - psfim_minus )/2.0/dely_deriv 
                psfsum = np.sum(psfim*subim,axis=0)
                dy[i,j,:] = np.sum(psfim_deriv*subim,axis=0)/np.maximum(psfsum,flux_min)*np.sum(psfim**2)/np.sum(psfim_deriv**2)
                weight_dy[i,j,:] = np.maximum(psfsum-flux_min,0)
        
         print("RMS tramline offset (iteration " +str(count)+ "): " + str(np.sqrt(np.mean(dy**2))))
         for i in range(nslitlets):
            #Now we fit to the dy values. 
            W = np.diag(weight_dy[i,:,:].flatten())
            y = dy[i,:,:].flatten()
            delta_p = np.linalg.solve(np.dot(np.transpose(tramline_matrix),np.dot(W,tramline_matrix)) ,\
                np.dot(np.transpose(tramline_matrix),np.dot(W,y)) )
            p_tramline[i,:] += delta_p
        np.savetxt(self.rdir + 'tramlines_p' + header['SOURCE'][6] + '.txt', p_tramline, fmt='%.5e')
        
    def reduce_field(self,obj_files, arc_file, flat_file, is_std=False, cobfile=[]):
        """A wrapper to completely reduce a field, assuming that a bias already exists."""
        self.fit_tramlines(flat_file)
        fibre_flat = self.create_fibre_flat(flat_file)
        arc, arc_sig = self.extract([arc_file])
        wavelengths = self.fit_arclines(arc, pyfits.getheader(self.ddir + arc_file))
        cube,badpix = self.make_cube_and_bad(obj_files)
        flux, sigma = self.extract(obj_files, cube=cube, badpix=badpix)
        if not is_std:
            flux, sigma = self.sky_subtract(obj_files, flux, sigma, wavelengths, fibre_flat=fibre_flat)
        comb_flux, comb_flux_sigma = self.combine_single_epoch_spectra(flux, sigma, wavelengths, infiles=obj_files, is_std=is_std,cobfile=cobfile)
        return comb_flux, comb_flux_sigma
        
    def go(self, min_obj_files=2, dobias=True, skip_done=False):
        """A simple function that finds all fully-executed fields (in this case meaning
        at least min_obj_files exposures on the field) and analyses them.
        
        Parameters
        ----------
        min_obj_files: int
            Minimum number of files per field to call it "good"
        dobias: boolean
            Do we bother subtracting the bias frame.
        """
        all_files = np.array(sorted([os.path.basename(x) for x in glob.glob(self.ddir + '[0123]*[0123456789].fit*')]))
        if len(all_files)==0:
            print("You silly operator. No files. Input directory is: " + self.ddir)
            return
        biases = np.array([],dtype=np.int)
        flats = np.array([],dtype=np.int)
        arcs = np.array([],dtype=np.int)
        objects = np.array([],dtype=np.int)
        is_stds = np.array([],dtype=np.bool)
        cfgs = np.array([],dtype=np.int)
        field_ids = np.array([],dtype=np.int)
        for i,file in enumerate(all_files):
            header= pyfits.getheader(self.ddir + file)
            try: 
                cfg = header['CFG_FILE']
            except:
                cfg = ''
            cfgs = np.append(cfgs,cfg)
            field_id = cfg
            is_std = False
            if header['NDFCLASS'] == 'BIAS':
                biases = np.append(biases,i)
            #!!! No idea what LFLAT is, but it seems to be a flat.
            #!!! Unfortunately, if it is used, the header['SOURCE'] seems to be invalid, so
            #the code doesn't know what field is in use.
            elif header['NDFCLASS'] == 'MFFFF':
                flats = np.append(flats,i)
            elif header['NDFCLASS'] == 'MFARC':
                arcs = np.append(arcs,i)
            elif (header['NDFCLASS'] == 'MFOBJECT'):
                objects = np.append(objects,i)
            elif (header['NDFCLASS'] == 'MFFLX'):
                objects = np.append(objects,i)
                is_std = True
                field_id = cfg + header['STD_NAME']
            else:
                print("Unusual (ignored) NDFCLASS " + header['NDFCLASS'] + " for file: " + file)
            field_ids = np.append(field_ids,field_id)
            is_stds = np.append(is_stds, is_std)
                
        #Forget about configs for the biases - just use all of them! (e.g. beginning and end of night)
        if len(biases) > 2 and dobias:
            if skip_done and os.path.isfile(self.rdir + '/' + 'bias.fits'):
                print("Skipping (already done) bias creation")
            else:
                print("Creating Biases")
                bias = self.median_combine(all_files[biases], 'bias.fits')
        else:
            print("No biases. Will use default...")
#Old code that treated all files with the same sds file as one.
#        for cfg in set(cfgs):
#            #For each config, check that there are enough files.
#            cfg_flats = flats[np.where(cfgs[flats] == cfg)[0]]
#            cfg_arcs = arcs[np.where(cfgs[arcs] == cfg)[0]]
#            cfg_objects = objects[np.where(cfgs[objects] == cfg)[0]]
        #Lets make a config index that changes every time there is a tumble.
        cfg_starts = np.append(0,np.where(field_ids[1:] != field_ids[:-1])[0]+1)
        cfg_ends = np.append(np.where(field_ids[1:] != field_ids[:-1])[0]+1,len(field_ids))
        for i in range(len(cfg_starts)):
            cfg_start = cfg_starts[i]
            cfg_end = cfg_ends[i]
            cfg_is_std = is_stds[cfg_starts[i]]
            #For each config, check that there are enough files.
            if is_stds[cfg_starts[i]]:
                cfg_flats = flats[np.where( (flats >= cfg_start-2) & (flats < cfg_end+2))[0]]
                same_cfg = np.where(cfgs[cfg_flats] == cfgs[cfg_starts[i]])[0]
                cfg_flats = cfg_flats[same_cfg]
                cfg_arcs = arcs[np.where( (arcs >= cfg_start-2) & (arcs < cfg_end+2))[0]]
                same_cfg = np.where(cfgs[cfg_arcs] == cfgs[cfg_starts[i]])[0]
                cfg_arcs = cfg_arcs[same_cfg]
            else:
                cfg_flats = flats[np.where( (flats >= cfg_start) & (flats < cfg_end))[0]]
                cfg_arcs = arcs[np.where( (arcs >= cfg_start) & (arcs < cfg_end))[0]]
            ww = np.where( (objects >= cfg_start) & (objects < cfg_end))[0]
            cfg_objects = objects[ww]
            cob = pyfits.getheader(self.ddir + all_files[cfg_start])['RUN']
            if len(cfg_flats) == 0:
                print("No flat for field: " + cfgs[cfg_start] + " Continuing to next field...")
            elif len(cfg_arcs) == 0:
                print("No arc for field: " + cfgs[cfg_start] + " Continuing to next field...")
            elif len(cfg_objects) < min_obj_files:
                print("Require at least 2 object files. Not satisfied for: " + cfgs[cfg_start] + " Continuing to next field...")
            else:
                if skip_done:
                    comb_filename = self.make_comb_filename(all_files[cfg_objects[0]])
                    if os.path.isfile(self.rdir + '/' + comb_filename):
                        header = pyfits.getheader(self.rdir + '/' + comb_filename)
                        if header['NRUNS'] == len(cfg_objects):
                            print("Ignoring processed field: " + comb_filename)
                            continue
                print("Processing field: " + cfgs[cfg_start], 'COB=' + str(cob))
                #!!! NB if there is more than 1 arc or flat, we could be more sophisticated here... 
                self.reduce_field(all_files[cfg_objects],all_files[cfg_arcs[0]], all_files[cfg_flats[0]], is_std = cfg_is_std,cobfile=all_files[cfg_start])
        
# !!! The "once-off" codes below here could maybe be their own module???
        
    def find_tramlines(self, infile, subtract_bias=False, fix_badpix=False, nsearch=20, \
        fillfrac=1.035, central_sep=9.3, global_offset=-6, c_nonlin=3.2e-4):
        """For a single flat field, find the tramlines. This is the slightly manual
        part... the 4 numbers (fillfrac,central_sep, global_offset,c_nonlin) have
        to be set so that a good fit is made.
        
        If the fit is good, the tramlines_0.txt or tramlines_1.txt should be 
        moved to the calibration directory cdir """
        
        nslitlets=40 #Number of slitlets.
        nfibres=10   #Fibres per slitlet.
        resamp = 3  #sub-pixel sampling in grid search
        
        nsearch *= resamp  
        global_offset *= resamp
        
        im = self.basic_process(infile)
        header = pyfits.getheader(self.ddir + infile)
        ftable = pyfits.getdata(self.ddir + infile,1)
        if subtract_bias:
            im -= pyfits.getdata(self.rdir + 'bias.fits')
        if fix_badpix:
            medim = nd.filters.median_filter(im,size=5)
            badpix = pyfits.getdata(self.cdir + 'badpix.fits')
            ww = np.where(badpix)
            im[ww] = medim[ww]
        szy = im.shape[0]
        szx = im.shape[1]
 
 #Next there are 2 general options... 
 #A: Deciding on the central wavelength pixel coordinates 
 #for each fiber image, and deciding on elements of a 2nd order polynomial, i.e. 
 # ypos = y(central) + a1*dx + a2*dx**2 + a3*dy*dx + a4*dx**2*dy
 #Each of these is a standard nonlinear fitting process. 
 #B: Explicitly fit to each slitlet individually. This approach was chosen.
 #
 #Fibre separations in slitlets:
 #First slitlet: 3.83 pix separations. 
 #Central slitlet: 3.67 pix separation. 
 #Last slitlet: 3.82 pix separations.
 #i.e. separation  = 3.67 + 4e-4*(slitlet - 20.5)**2
 #Good/Bad gives the brightness of each fiber. 
 #OR... just fit a parabola to each slitlet. 

        #Central solution...
        fit_px = [500,1500,2500,3500] #Pixels to try fitting the slitlet to.
        ncuts = len(fit_px)
        cuts = np.zeros((ncuts,szy*resamp))
        for i in range(ncuts):
            acut = np.median(im[:,fit_px[i]-2:fit_px[i]+3],axis=1)
            cuts[i,:] = acut[np.arange(szy*resamp)/resamp]

 # From Koala...
 # params = np.loadtxt(pfile,dtype={
 #    'names':('spos','grid_x', 'grid_y', 'good','name'),'formats':('i2','i2','i2','S4','S15')})

        #Now we run through the slitlets... some fixed numbers in here.
        soffsets = np.zeros((nslitlets,ncuts),dtype='int')

        outf = open(self.rdir + 'tramlines_p' + header['SOURCE'][6] + '.txt','w')
        plt.clf()
        plt.imshow(np.minimum(im,3*np.mean(im)),aspect='auto', cmap=cm.gray, interpolation='nearest')
        x = np.arange(szx)
        for i in np.arange(nslitlets):
            #flux = (ftable[i*nfibres:(i+1)*nfibres]['TYPE'] != 'N') *  (ftable[i*nfibres:(i+1)*nfibres]['TYPE'] != 'F')
            flux = (ftable[i*nfibres:(i+1)*nfibres]['TYPE'] != 'F')
            #8.33, 9.33, 8.44
            fsep = resamp*central_sep*(1 - c_nonlin*(i - (nslitlets-1)/2.0)**2)
            #subsample by a factor of resamp only, i.e. 4 x 3 = 12 pix per fibre.
            prof = np.zeros(szy*resamp)
            fibre_offsets = np.zeros(nfibres)
            for j in range(nfibres):
                #Central pixel for this fibre image...
                fibre_offsets[j] = (j- (nfibres-1)/2.0)*fsep
                cpix = szy*resamp/2.0 + fibre_offsets[j]
                for px in np.arange(np.floor(cpix-resamp),np.ceil(cpix+resamp+1)):
                    prof[px] = np.exp(-(px-cpix)**2/resamp**2.0)*flux[j]
            #Now find the best match. Note that slitlet 1 starts from the top.
            #!!! On this next line, the nonlinear process becomes important !!!
            offsets = global_offset -nsearch/2.0 + resamp*(1 - c_nonlin/3.0*(i - (nslitlets-1)/2.0)**2)*(i-(nslitlets-1)/2.0)/nslitlets*szy*fillfrac + np.arange(nsearch)
            offsets = offsets.astype(int)
            for k in np.arange(ncuts):
                xp = np.zeros(nsearch)
                for j in range(nsearch):
                    xp[j] = np.sum(np.roll(prof,offsets[j])*cuts[k,:])
            #   print np.argmax(xp)
                soffsets[i,k] = offsets[np.argmax(xp)]
            #Great! At this point we have everything we need for a parabolic fit to the "tramline".
            #Lets make this fit and write to file.
            p = np.polyfit(fit_px,(soffsets[i,:] + szy*resamp/2.0)/float(resamp),2)
            pp = np.poly1d(p)
            #outf.write('{0:3.4e} {1:3.4e} {2:3.4e}\n'.format(p[0],p[1],p[2]+fibre_offsets[j]/resamp))
            outf.write('{0:3.4e} {1:3.4e} {2:3.4e} {3:3.4e}\n'.format(p[0],p[1],p[2],fsep/resamp))
            for j in range(nfibres):
                if flux[j]>0:
                    if (j == 0):
                        plt.plot(x,pp(x)+fibre_offsets[j]/resamp,'r-') 
                    else:
                        plt.plot(x,pp(x)+fibre_offsets[j]/resamp,'g-')
        #import pdb; pdb.set_trace()
        outf.close()
    
    def compute_model_wavelengths(self,header):
        """Given a fits header and other fixed physical numbers, compute the model 
        wavelengths for the central fiber for HERMES.
        
        Parameters
        ----------
        header: pyfits header
            Header of a file to compute the nominal wavelengths for.
            
        Returns
        -------
        wavelengths: array
            Wavelengths of the central fiber for each pixel in Angstroms.
        """
        try:
            gratlpmm = header['GRATLPMM']
        except:
            print("ERROR: Could not read grating parameter from header")
            raise UserWarning
        #A distortion estimate of 0.04 came from the slit image - 
        #somewhat flawed because there is distortion
        #from both the collimator and camera. Distortion in the wavelength direction
        #is only due to the camera. This is the distortion due to and angle of
        #half a chip, i.e. x' = x/(1 + distortion*x^2)
        #The best value for the wavelength direction is pretty close to 0...
        distortion = 0.00
        camfl = 1.7*190.0   #In mm
        pixel_size = 0.015   #In mm
        #The nominal central wavelength angle from the HERMES design.
        #Unclear if 68.1 or 67.2 is the right number...
        beta0 = np.radians(67.2)
        gratangl = np.radians(67.2)
        szx = header['WINDOXE1'] #This removes the overscan region.
        center_pix = 2048        
        d = 1.0/gratlpmm
        #First, convert pixel to x-angle (beta) 
        #Unlike Koala, we'll ignore gamma in the first instance. 
        #gamma_max = szy/2.0*pixel_size/camfl
        dbeta = np.arange(szx,dtype=float) - center_pix
        dbeta *= (1.0 + distortion*(dbeta/center_pix)**2)
        dbeta *= pixel_size/camfl
        beta = beta0 + dbeta
        wavelengths = d*(np.sin(gratangl) + np.sin(beta))
        #Return wavelengths in Angstroms.
        return wavelengths * 1e7

    def adjust_wavelengths(self, wavelengths, p):
        """Adjust a set of model wavelengths by a quadratic function, 
        used by find_arclines to find the best fit.
        
        Parameters
        ----------
        wavelengths: (nx) array
            One-dimensional wavelength array
        p: (3) array 
            p[0] is a quadratic term, with p[0]=1 giving a 1 Angstrom shift at the edges
            of the wavelength array.
            p[1] is a linear dispersion term, with p[1]=0.01 giving a 1% shift at the 
            edges of the wavelength array with respect to the center.
            p[2] is a shift in pixels.
            
        Returns
        -------
        wavelengths: (nx) array
            One-dimensional wavelength array
        """
        #Median wavelength.
        medw = np.median(wavelengths)
        #Delta wavelength from center to edge.
        dw = max(wavelengths) - medw
        wavelengths = p[0]*((wavelengths-medw)/dw)**2 + p[1]*(wavelengths-medw) + medw
        wstep = wavelengths[1:]-wavelengths[:-1]
        wstep = np.append(wstep, wstep[-1])
        return wavelengths - p[2]*wstep

    def find_arclines(self,arc, header):
        """ Based on the model wavelength scale from degisn physical parameters only, try to find the
        positions of the arc lines. This is not necessarily a robust program  - hopefully it 
        only has to be run once, and the reasonable fit to the arc lines can then be input
        (through the calbration directory) to fit_arclines.
        
        Parameters
        ----------
        arc: (nfibres*nslitlets, nwave) array
            Extracted arc spectra
        header: pyfits header
            Header for the arc file.
            
        Returns
        -------
        wavelengths: (nslitlets*nfibres, nx) array
            Wavelengths of each pixel in Angstroms.
        """
        
        #The following code originally from quick_image_gui.py for Koala. The philosophy is to do our best
        #based on a physical model to put the arclines on to chip coordinates... to raise the
        #arc fluxes to a small power after truncating any noise, then to maximise the 
        #cross-correlation function with reasonably broad library arc line functions. 
        arc_center = np.median(arc[170:230,:],axis=0)
        arc_center = np.sqrt(np.maximum(arc_center - np.median(arc_center),0))
        szx = arc.shape[1]
        arclines = np.loadtxt(self.cdir + '../thxe.arc')
        wavelengths = self.compute_model_wavelengths(header)
        arc_ix = np.where( (arclines[:,0] > min(wavelengths) + 0.5) * ((arclines[:,0] < max(wavelengths) - 0.5)) )[0]
        if len(arc_ix)==0:
            print("Error: No arc lines within wavelength range!")
            raise UserWarning
        arclines = arclines[arc_ix,:]
        g = np.exp(-(np.arange(15)-7.0)**2/30.0)
        #Only consider offsets of up to 50 pixels.
        npix_search = 120
        nscale_search = 101
        nquad_search = 15
        scales = 1.0 + 0.0015*(np.arange(nscale_search) - nscale_search//2)
        #Peak to valley in Angstroms.
        quad = 0.2*(np.arange(nquad_search) - nquad_search//2)
        corr3d = np.zeros( (nquad_search, nscale_search, 2*npix_search) )
        print("Beginning search for optimal wavelength scaling...")
        for j in range(nquad_search):
         for i in range(nscale_search):
            xcorr = np.zeros(szx)
            pxarc = np.interp(arclines[:,0],self.adjust_wavelengths(wavelengths, [quad[j],scales[i],0]), np.arange(szx)).astype(int)
            xcorr[pxarc] = np.sqrt(arclines[:,1])
            xcorr = np.convolve(xcorr,g,mode='same')        
            corfunc=np.correlate(arc_center,xcorr,mode='same')    
            corr3d[j,i,:]=corfunc[szx//2-npix_search:szx//2+npix_search] 
            #if (i == 32):
            #    import pdb; pdb.set_trace()
        pix_offset = np.unravel_index(corr3d.argmax(), corr3d.shape)
        print("Max correlation: " + str(np.max(corr3d)))
        #corfunc[szx//2+npix_search:]  = 0
        #plt.plot(np.arange(2*npix_search) - npix_search, corfunc[szx//2-npix_search:szx//2+npix_search])
        #pix_offset = np.argmax(corfunc) - szx//2
        plt.clf()
        plt.imshow(corr3d[pix_offset[0],:,:], interpolation='nearest')
        plt.title('Click to continue...')
        plt.ginput(1)
        xcorr = np.zeros(szx)
        new_wavelengths = self.adjust_wavelengths(wavelengths, [quad[pix_offset[0]],scales[pix_offset[1]],pix_offset[2]-npix_search])
        pxarc = np.interp(arclines[:,0],new_wavelengths,np.arange(szx)).astype(int)
        pxarc = np.maximum(pxarc,0)
        pxarc = np.minimum(pxarc,szx)
        xcorr[pxarc] = np.sqrt(arclines[:,1])
        xcorr = np.convolve(xcorr,g,mode='same')
        plt.clf()
        plt.plot(new_wavelengths, xcorr)
        plt.plot(new_wavelengths, arc_center)
        plt.xlabel('Wavelength')
        
        #Now go through each slitlet (i.e. for a reliable median) 
        #Making appropriate adjustments to the scale.
        nslitlets = 40
        nfibres = 10
        slitlet_shift = np.zeros(nslitlets)
        for i in range(nslitlets):
            arc_med = np.median(arc[i*nfibres:(i+1)*nfibres,:],axis=0)
            arc_med = np.sqrt(np.maximum(arc_med - np.median(arc_med),0))
            corfunc=np.correlate(arc_med,xcorr,mode='same')
            corfunc[:szx//2-npix_search]=0
            corfunc[szx//2+npix_search:]=0
            slitlet_shift[i] = np.argmax(corfunc)-szx//2
            print("Slitlet " + str(i) + " correlation " +str(np.max(corfunc)))
        #Save a polynomial fit to the wavelengths versus pixel
        #a_5 x^5 + a_4 x^4     + a_3 x^3     + a_2 x^2 
        #        + b_4 x^4 y   + b_3 x^3 y   + b_2 x^2 y 
        #                      + c_3 x^3 y^2 + c_2 x^2 y^2
        #                                    + d_2 x^2 y^3
        x_ix = np.arange(szx) - szx//2
        poly_p = np.polyfit(x_ix,new_wavelengths,5)
        wcen = poly_p[5]
        disp = poly_p[4]
        poly2dfit = np.append(poly_p[0:4],np.zeros(6))
        np.savetxt(self.rdir + 'poly2d_p' + header['SOURCE'][6] + '.txt',poly2dfit, fmt='%.6e')
        #The individual fibres have a pixel shift, which we convert to a wavelength shift
        #at the chip center.
        fibre_fits = np.zeros((nslitlets*nfibres,2))
        fibre_fits[:,0] = disp * np.ones(nslitlets*nfibres)
        #pixel shift multiplied by dlambda//dpix = dlambda
        fibre_fits[:,1] = wcen - np.repeat(slitlet_shift,nfibres) * disp
        np.savetxt(self.rdir + 'dispwave_p' + header['SOURCE'][6] + '.txt',fibre_fits, fmt='%.6e')
        
        return new_wavelengths
        
    def find_wavelengths(self, poly2dfit, fibre_fits, nx):
        """Find the wavelengths for all fibers and all pixels, based on the model that 
        includes the polynomial 2D fit ant the linear fiber fits.
        
        Parameters
        ----------
        poly2dfit: (10) array 
            2D polynomial fit parameters.
        fiber_fits: (nfibres*nslitlets, 2) array
            Linear dispersion fit to each fiber
        nx: int
            Number of pixels in the x (dispersion, i.e. wavelength) direction
        
        Returns
        -------
        wavelengths: (nslitlets*nfibres, nx) array
            Wavelengths of each pixel in Angstroms.
        """
        nslitlets=40 #!!! This should be a property of the main class.
        nfibres=10
        wavelengths = np.zeros( (nslitlets*nfibres, nx) )
        x_ix = np.arange(nx) - nx//2
        y_ix = np.arange(nslitlets*nfibres) - nslitlets*nfibres//2
        xy_ix = np.meshgrid(x_ix,y_ix)
        #Start with the linear component of the wavelength scale.
        for i in range(nslitlets*nfibres):
            wavelengths[i,:] = fibre_fits[i,0] * x_ix + fibre_fits[i,1]
        #As we have a 2D polynomial, bite the bullet and just manually create the
        #main offset...
        poly_func = np.poly1d(np.append(poly2dfit[0:4],[0,0]))
        wavelengths += poly_func(xy_ix[0])
        poly_func = np.poly1d(np.append(poly2dfit[4:7],[0,0]))
        wavelengths += poly_func(xy_ix[0])*xy_ix[1]
        poly_func = np.poly1d(np.append(poly2dfit[7:9],[0,0]))
        wavelengths += poly_func(xy_ix[0])*xy_ix[1]**2
        wavelengths += poly2dfit[9]*xy_ix[0]**2*xy_ix[1]**3
        return wavelengths
        
    def fit_arclines(self,arc, header, plotit=False, npix_extract = 51):
        """Assuming that the initial model is good enough, fit to the arclines.
        Whenever an fibre isn't in use, this routine will take the fibre_fits from the 
        two nearest good fibres in the slitlet. 
        
        npix_extract: 
            Maximum number of pixels for extraction, including tramline tilt.
            
        The procedure is to:
        0) Based on a model, find the wavelength of every pixel.
        1) First find the x pixels corresponding to the model arc lines, as well
        as the local dispersion at each line (arc_x and arc_disp).
        2) Create a matrix such that wave = M * p, with p our parameters.
        3) Find the dx values, convert to dwave.
        4) Convert the dwave values to dp. 
        
        Parameters
        ----------
        arc: array
            Extracted arc spectrum
        header: pyfits header
            Header of the arc file
        plotit: boolean (default False)
            Do we show the arc line fits?
        npix_extract: int (default 51)
            Number of pixels to extract in the fitting of the arc line.
            
        Returns
        -------
        wavelengths: (nslitlets*nfibres, nx) array
            Wavelengths of each pixel in Angstroms.
        """
        nslitlets=40
        nfibres=10
        #Oversampling of the PSF - should be an odd number due to symmetrical 
        #convolutions.
        oversamp = 3
        delx_deriv = 0.01
        flux_min = 20
        flux_max = 200
        nx = arc.shape[1]
        poly2dfit  = np.loadtxt(self.cdir + 'poly2d_p' + header['SOURCE'][6] + '.txt')
        npoly_p = len(poly2dfit) #!!! Has to be 10 for the code below so far.
        fibre_fits = np.loadtxt(self.cdir + 'dispwave_p' + header['SOURCE'][6] + '.txt')
        wavelengths = self.find_wavelengths(poly2dfit, fibre_fits, nx)
        #Read in the arc file...
        arclines = np.loadtxt(self.cdir + '../thxe.arc')
        arc_ix = np.where( (arclines[:,0] > np.min(wavelengths) + 0.5) * ((arclines[:,0] < np.max(wavelengths) - 0.5)) )[0]
        arclines = arclines[arc_ix,:]
        narc = len(arc_ix)
        #Initialise the arc x and dispersion values...
        arc_x    = np.zeros( (nfibres*nslitlets,narc) )
        arc_disp = np.zeros( (nfibres*nslitlets,narc) )
        #Find the x pixels corresponding to each wavelength.
        #PSF stuff...
        psf = self.make_psf(npix=npix_extract, oversamp=oversamp)
        #e_ix is the extraction index.
        e_ix_oversamp = np.arange(oversamp*npix_extract) - oversamp*npix_extract//2
        e_ix = ( np.arange(npix_extract) - npix_extract//2 )*oversamp
        psfim_plus  = np.zeros((npix_extract, nslitlets*nfibres))
        psfim_minus = np.zeros((npix_extract, nslitlets*nfibres))
        #Indices for later...
        y_ix = np.arange(nslitlets*nfibres) - nslitlets*nfibres//2
        y_ix = np.repeat(y_ix,narc).reshape(nfibres*nslitlets,narc)
        x_ix = np.arange(nx) - nx//2
        arcline_matrix = np.zeros((nfibres*nslitlets, narc,npoly_p + 2*nfibres*nslitlets))
        #Whoa! That was tricky. Now lets use our PSF to fit for the arc lines.
        dx        = np.zeros((nslitlets*nfibres,narc))
        weight_dx = np.zeros((nslitlets*nfibres,narc))
        for count in range(0,3):
            wavelengths = self.find_wavelengths(poly2dfit, fibre_fits, nx)
            #Find the arc_x values...
            #Dispersion in the conventional sense, i.e. dlambda/dx
            for i in range(nfibres*nslitlets):
                xplus  = np.interp(arclines[:,0] + delx_deriv, wavelengths[i,:], x_ix)
                xminus = np.interp(arclines[:,0] - delx_deriv, wavelengths[i,:], x_ix)
                arc_x[i,:]    = 0.5*(xplus + xminus)
                arc_disp[i,:] = 2.0*delx_deriv/(xplus - xminus)
            
            #Make a matrix that maps model parameters to wavelengths, based on the arc_x values.
            #(nfibres*nslitlets,narc,npoly_p + 2*nfibres*nslitlets)
            arcline_matrix = arcline_matrix.reshape(nfibres*nslitlets, narc,npoly_p + 2*nfibres*nslitlets)
            arcline_matrix[:,:,0] = arc_x**5
            arcline_matrix[:,:,1] = arc_x**4
            arcline_matrix[:,:,2] = arc_x**3
            arcline_matrix[:,:,3] = arc_x**2
            arcline_matrix[:,:,4] = arc_x**4*y_ix
            arcline_matrix[:,:,5] = arc_x**3*y_ix
            arcline_matrix[:,:,6] = arc_x**2*y_ix
            arcline_matrix[:,:,7] = arc_x**3*y_ix**2
            arcline_matrix[:,:,8] = arc_x**2*y_ix**2
            arcline_matrix[:,:,9] = arc_x**2*y_ix**3
            for i in range(nfibres*nslitlets):
                arcline_matrix[i,:,npoly_p+i] = arc_x[i,:]
                arcline_matrix[i,:,npoly_p+nfibres*nslitlets + i] = 1.0
            arcline_matrix = arcline_matrix.reshape(nfibres*nslitlets*narc,npoly_p + 2*nfibres*nslitlets)
            
            #!!! Sanity check that this matrix actually works...
            #p_all = np.append(poly2dfit, np.transpose(fibre_fits).flatten())
            #wavelengths_test = np.dot(arcline_matrix,p_all)
            #import pdb; pdb.set_trace()

            for i in range(narc):
                #Find the range pixel values that correspond to the arc lines for all
                #fibers.
                center_int = int(np.median(arc_x[:,i]) + nx//2)
                subim = np.zeros((arc.shape[0], npix_extract))
                subim[:,np.maximum(npix_extract//2 - center_int,0):\
                        np.minimum(arc.shape[1]-center_int-npix_extract//2-1,arc.shape[1])] = \
                        arc[:,np.maximum(center_int - npix_extract//2,0):np.minimum(center_int + npix_extract//2+1,arc.shape[1])]
                subim = subim.T
                #Start off with a slow interpolation for simplicity. 
                for k in range(nslitlets*nfibres):
                    offset = arc_x[k,i] - center_int + nx//2
                    psfim_plus[:,k]  = np.interp(e_ix - (offset + delx_deriv)*oversamp, e_ix_oversamp, psf)
                    psfim_minus[:,k] = np.interp(e_ix - (offset - delx_deriv)*oversamp, e_ix_oversamp, psf)
                psfim = 0.5*(psfim_plus + psfim_minus)
                psfim_deriv = ( psfim_plus - psfim_minus )/2.0/delx_deriv 
                psfsum = np.sum(psfim*subim,axis=0)
                dx[:,i] = np.sum(psfim_deriv*subim,axis=0)/np.maximum(psfsum,flux_min)*np.sum(psfim**2)/np.sum(psfim_deriv**2)
                weight_dx[:,i] = np.maximum(psfsum-flux_min,1e-3)
                weight_dx[:,i] = np.minimum(weight_dx[:,i],1.5*np.median(weight_dx[:,i]))
                weight_dx[:,i] = np.minimum(weight_dx[:,i],flux_max)
                if count > 0 and plotit:
                    plt.clf()
                    plt.imshow(psfim, aspect='auto', interpolation='nearest')
                    plt.draw()
                    plt.imshow(np.minimum(subim,np.mean(subim)*10), aspect='auto', interpolation='nearest')
                    plt.draw()
            ww = np.where(weight_dx > 0)
            print("RMS arc offset in pix (iteration " +str(count)+ "): " + str(np.sqrt(np.mean(dx[ww]**2))))
            #For fibres with low flux, set dx to the median of the fibers around.
            med_weight = np.median(weight_dx, axis=1)
            ww = np.where(med_weight < 0.3*np.median(med_weight))[0]
            dx[ww] = (nd.filters.median_filter(dx,size=3))[ww]
            
            #Now convert the dx values to dwave.
            dwave = (dx * arc_disp).reshape(nslitlets*nfibres*narc)
            #That was easier than I thought it would be! Next, we have to do the linear fit to the
            #dwave values
            W = np.diag(weight_dx.flatten())
            y = dwave.flatten()
            
            #So the model here is:
            #delta_wavelengths = arcline_matrix . delta_p
            delta_p = np.linalg.solve(np.dot(np.transpose(arcline_matrix),np.dot(W,arcline_matrix)) ,\
                np.dot(np.transpose(arcline_matrix),np.dot(W,y)) )
            poly2dfit -= delta_p[0:npoly_p]
            fibre_fits[:,0] -= delta_p[npoly_p:npoly_p + nfibres*nslitlets]
            fibre_fits[:,1] -= delta_p[npoly_p + nfibres*nslitlets:]
        #Finally, go through the slitlets and fix the fibre fits for low SNR arcs (e.g. dead fibres)
        med_weight = med_weight.reshape((nslitlets,nfibres))
        fibre_fits = fibre_fits.reshape((nslitlets,nfibres,2))
        fib_ix = np.arange(nfibres)
        for i in range(nslitlets):
            ww = np.where(med_weight[i,:] < 0.3*np.median(med_weight[i,:]))[0]
            if len(ww)>0:
                for wbad in ww:
                    nearby_fib = np.where( (wbad - fib_ix) < 4)[0]
                    fibre_fits[i,wbad,0] = np.median(fibre_fits[i,nearby_fib,0])
                    fibre_fits[i,wbad,1] = np.median(fibre_fits[i,nearby_fib,1])
        fibre_fits = fibre_fits.reshape((nslitlets*nfibres,2))
        #Save our fits!
        np.savetxt(self.rdir + 'poly2d_p' + header['SOURCE'][6] + '.txt',poly2dfit, fmt='%.6e')
        np.savetxt(self.rdir + 'dispwave_p' + header['SOURCE'][6] + '.txt',fibre_fits, fmt='%.6e')
        return wavelengths

def worker(arm, skip_done=False):
    """Trivial function needed for multi-threading."""
    arm.go(skip_done=skip_done)
    return
     
def go_all(ddir_root, rdir_root, cdir_root, gdir_root='',skip_done=False):
    """Process all CCDs in a default way
    
    Parameters
    ----------
    ddir_root: string
        Data directory - should contain subdirectories ccd_1, ccd_2 etc
    rdir_root: string
        Reduction directory root - should contain subdirectories ccd_1, ccd_2 etc
    cdir_root: string
        Calibration directory root - this is likely CODE_DIRECTORY/cal. Surely this can 
        be made a default!
    """
    #Create directories if they don't already exist.
    if os.path.isfile(rdir_root):
        print("ERROR: reduction directory already exists as a file!")
        raise UserWarning
    if not os.path.isdir(rdir_root):
        try:
            os.mkdir(rdir_root)
        except:
            print("ERROR: Could not create directory " + rdir_root)
            raise UserWarning
    ccds = ['ccd_1', 'ccd_2', 'ccd_3', 'ccd_4']
    arms = []
    if gdir_root=='':
        gdir_root = rdir_root
    for ccd in ccds:
        if not os.path.isdir(rdir_root + '/' + ccd):
            os.mkdir(rdir_root + '/' + ccd)
        arms.append(HERMES(ddir_root + '/' + ccd+ '/', rdir_root + '/' + ccd + '/', cdir_root + '/' + ccd + '/',gdir=gdir_root))
    threads = []
    for ix,arm in enumerate(arms):
        t = Process(target=worker, args=(arm,skip_done))
        t.name = ccds[ix]
#        t = threading.Thread(target=worker, args=(arm,))
        threads.append(t)
        t.start()
    for t in threads:
        t.join()
        print("Finished process: " + t.name)<|MERGE_RESOLUTION|>--- conflicted
+++ resolved
@@ -803,11 +803,7 @@
                     try:
                         galahic = int(fib_table[o]['NAME'][strpos+8:])
                     except:
-<<<<<<< HEAD
-                        galahic= -1
-=======
                         galahic=-1         
->>>>>>> 498ef176
                 else:
                     galahic=-1
                 #date, minimum file number, maximum file number, fiber number, 
