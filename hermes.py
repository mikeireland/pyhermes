--- conflicted
+++ resolved
@@ -647,11 +647,7 @@
         return outfile[:spos] + 'comb' + outfile[spos:]
     
     def combine_single_epoch_spectra(self, extracted_flux, extracted_sigma, wavelengths, infiles=[], \
-<<<<<<< HEAD
-            csvfile='observation_table.csv', is_std=False, fco_num=0):
-=======
             csvfile='observation_table.csv', is_std=False):
->>>>>>> d5b88480
         """ If spectra were taken in a single night with a single arc, we can approximate 
         the radial velocity as constant between frames, and combine the spectra in
         pixel space. 
@@ -718,12 +714,6 @@
             header['EPOCH'] = np.mean([aheader['EPOCH'] for aheader in headers])
             header['UTMJD'] = np.mean([aheader['UTMJD'] for aheader in headers])
             
-<<<<<<< HEAD
-            #For GALAH, we need to create a special directory.
-            ix0 = header['CFG_FILE'].find('_')
-            ix1 = header['CFG_FILE'].rfind('_')
-            field_directory = header['CFG_FILE'][ix0+1:ix1]
-=======
             #For GALAH, we need to create a special directory. #Ly changed to accomodate non-standard cfg files
             cfg = header['CFG_FILE']
             if 'gf' in cfg:
@@ -732,7 +722,6 @@
                 field_directory = header['CFG_FILE'][ix0+1:ix1]
             else:
                 field_directory = cfg.replace('.sds','')
->>>>>>> d5b88480
             if not os.path.exists(self.gdir + field_directory):
                 os.makedirs(self.gdir + field_directory)
             
@@ -758,19 +747,6 @@
             if barycorr:
                 logwave_flux_hdu, logwave_sigma_hdu, linwave_flux, linwave_sigma, wave_new, bcorr = \
                     self.create_barycentric_spectra(header, fib_table, flux_comb, flux_comb_sigma, wavelengths)
-<<<<<<< HEAD
-
-                hl.append(pyfits.ImageHDU(wave_new))
-            
-                #Add the extra log-wavelength extensions that Mike seems to like so much. 
-                hl.append(logwave_flux_hdu)
-                hl.append(logwave_sigma_hdu)
-            else:
-                hl.append(pyfits.ImageHDU(wavelengths))
-                
-            #Lets always name the file by the first file in the set.
-            outfile = self.make_comb_filename(infiles[start])
-=======
                 hl.append(pyfits.ImageHDU(wave_new))          
                 #Add the extra log-wavelength extensions that Mike seems to like so much. 
                 hl.append(logwave_flux_hdu)
@@ -782,7 +758,6 @@
                 
             #Lets always name the file by the first file in the set.
             outfile = self.make_comb_filename(infiles[start]) 
->>>>>>> d5b88480
             hl.writeto(self.rdir + outfile,clobber=True)
             objects = np.where(fib_table['TYPE']=='P')[0]
             #See if we need to write a csv file header line...
@@ -800,11 +775,6 @@
                 if np.argmax(medsnrs) != o:
                     print("Something dodgy with this standard fiber! Please check manually here...")
                     pdb.set_trace()
-<<<<<<< HEAD
-                f_csvfile.write('{0:s},{1:d},{2:d},{3:d},{4:d},{5:s},{6:6.1f},{7:5.2f},{8:s},{9:s}\n'.format(
-                    data_date,runs[start], runs[end], o, -1, header['STD_NAME'],
-                    np.median(flux_comb[o,:]/flux_comb_sigma[o,:]), self.release,outfile,analysis_date)) 
-=======
 				#Ly - code copied from Mike's below to output individual standard star spectrum:
 				#File name = standardstarname_ccd.fits
 				#WG4 to rename/work around to suit their codes
@@ -827,7 +797,6 @@
                 f_csvfile.write('{0:s},{1:d},{2:d},{3:d},{4:d},{5:s},{6:6.1f},{7:5.2f},{8:s},{9:s}\n'.format(
                     data_date,runs[start], runs[end], o+1, -1, header['STD_NAME'].replace(' ',''),
                     np.median(flux_comb[o,:]/flux_comb_sigma[o,:]), self.release,outfile,analysis_date))
->>>>>>> d5b88480
             else:
               for o in objects:
                 strpos = fib_table[o]['NAME'].find('galahic_')
@@ -835,11 +804,7 @@
                     try:
                         galahic = int(fib_table[o]['NAME'][strpos+8:])
                     except:
-<<<<<<< HEAD
                         galahic=-1         
-=======
-                        galahic=-1 
->>>>>>> d5b88480
                 else:
                     galahic=-1
                 #date, minimum file number, maximum file number, fiber number, 
@@ -850,26 +815,6 @@
                 f_csvfile.write('{0:s},{1:d},{2:d},{3:d},{4:d},{5:s},{6:6.1f},{7:5.2f},{8:s},{9:s}\n'.format(
                     data_date,runs[start], runs[end], o+1, galahic, fib_table[o]['NAME'],
                     np.median(flux_comb[o,:]/flux_comb_sigma[o,:]), self.release,outfile,analysis_date)) 
-<<<<<<< HEAD
-                #Also write individual fits files - only for GALAHIC spectra
-                #TODO: Turn these into individual fields?
-                if (galahic>0):
-                    filename = "{0}{1:03d}{2}_{2:06d}.fits".format(data_date,fco_num,self.ccd_nums[header['SPECTID']],galahic)  
-                    flux_hdu = pyfits.ImageHDU(linwave_flux.data[o,:].astype('f4'),header)
-                    sig_hdu  = pyfits.ImageHDU(linwave_sigma.data[o,:].astype('f4'))
-                    for key in ("CRVAL1", "CDELT1", "CRPIX1", "CTYPE1", "CUNIT1"):
-                        flux_hdu.header[key] = linwave_flux.header[key]
-                        sig_hdu.header[key] = linwave_sigma.header[key]
-                    #Add in header stuff from fiber table.
-                    flux_hdu.header['RA'] = np.degrees(fib_table[o]['RA'])
-                    flux_hdu.header['DEC'] = np.degrees(fib_table[o]['DEC'])
-                    flux_hdu.header['FIBRE'] = o + 1 #!!! Starting at 1 for 2dFDR convention...
-                    flux_hdu.header['PIVOT'] = fib_table[o]['PIVOT']
-                    hl = pyfits.HDUList()
-                    hl.append(flux_hdu)
-                    hl.append(sig_hdu)
-                    hl.writeto(self.gdir + field_directory +'/' + filename, clobber=True)
-=======
                 if (galahic==-1):
                     galahic = fib_table[o]['NAME'] 
                 filename = "{0}_{1}{2}.fits".format(data_date,self.ccd_nums[header['SPECTID']],galahic)
@@ -888,7 +833,6 @@
                 hl.append(flux_hdu)
                 hl.append(sig_hdu)
                 hl.writeto(self.gdir + field_directory +'/' + filename, clobber=True)
->>>>>>> d5b88480
             f_csvfile.close()
                         
         return flux_comb, flux_comb_sigma
@@ -960,11 +904,7 @@
         new_lin_hdu.header['CUNIT2'] = ''
         lin_sig_hdu.header = new_lin_hdu.header
         return new_hdu, sig_hdu, new_lin_hdu, lin_sig_hdu, new_wavelengths, bcorr
-<<<<<<< HEAD
-            
-=======
-    
->>>>>>> d5b88480
+
     def fit_tramlines(self, infile, subtract_bias=False, fix_badpix=False):
         """Make a linear fit to tramlines, based on a simplified PSF model """
         im = self.basic_process(infile)
@@ -1052,11 +992,7 @@
             p_tramline[i,:] += delta_p
         np.savetxt(self.rdir + 'tramlines_p' + header['SOURCE'][6] + '.txt', p_tramline, fmt='%.5e')
         
-<<<<<<< HEAD
-    def reduce_field(self,obj_files, arc_file, flat_file, is_std=False, fco_num=0):
-=======
     def reduce_field(self,obj_files, arc_file, flat_file, is_std=False):
->>>>>>> d5b88480
         """A wrapper to completely reduce a field, assuming that a bias already exists."""
         self.fit_tramlines(flat_file)
         fibre_flat = self.create_fibre_flat(flat_file)
@@ -1066,11 +1002,7 @@
         flux, sigma = self.extract(obj_files, cube=cube, badpix=badpix)
         if not is_std:
             flux, sigma = self.sky_subtract(obj_files, flux, sigma, wavelengths, fibre_flat=fibre_flat)
-<<<<<<< HEAD
-        comb_flux, comb_flux_sigma = self.combine_single_epoch_spectra(flux, sigma, wavelengths, infiles=obj_files, is_std=is_std, fco_num=fco_num)
-=======
         comb_flux, comb_flux_sigma = self.combine_single_epoch_spectra(flux, sigma, wavelengths, infiles=obj_files, is_std=is_std)
->>>>>>> d5b88480
         return comb_flux, comb_flux_sigma
         
     def go(self, min_obj_files=2, dobias=True, skip_done=False):
@@ -1114,15 +1046,9 @@
             elif header['NDFCLASS'] == 'MFARC':
                 arcs = np.append(arcs,i)
             elif (header['NDFCLASS'] == 'MFOBJECT'):
-<<<<<<< HEAD
                 objects = np.append(objects,i)
             elif (header['NDFCLASS'] == 'MFFLX'):
                 objects = np.append(objects,i)
-=======
-                objects = np.append(objects,i)
-            elif (header['NDFCLASS'] == 'MFFLX'):
-                objects = np.append(objects,i)
->>>>>>> d5b88480
                 is_std = True
                 field_id = cfg + header['STD_NAME']
             else:
@@ -1181,11 +1107,7 @@
                             continue
                 print("Processing field: " + cfgs[cfg_start])
                 #!!! NB if there is more than 1 arc or flat, we could be more sophisticated here... 
-<<<<<<< HEAD
-                self.reduce_field(all_files[cfg_objects], all_files[cfg_arcs[0]], all_files[cfg_flats[0]], is_std = cfg_is_std, fco_num=i)
-=======
                 self.reduce_field(all_files[cfg_objects], all_files[cfg_arcs[0]], all_files[cfg_flats[0]], is_std = cfg_is_std)
->>>>>>> d5b88480
         
 # !!! The "once-off" codes below here could maybe be their own module???
         
